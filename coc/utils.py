"""
MIT License

Copyright (c) 2019 mathsman5133

Permission is hereby granted, free of charge, to any person obtaining a copy
of this software and associated documentation files (the "Software"), to deal
in the Software without restriction, including without limitation the rights
to use, copy, modify, merge, publish, distribute, sublicense, and/or sell
copies of the Software, and to permit persons to whom the Software is
furnished to do so, subject to the following conditions:

The above copyright notice and this permission notice shall be included in all
copies or substantial portions of the Software.

THE SOFTWARE IS PROVIDED "AS IS", WITHOUT WARRANTY OF ANY KIND, EXPRESS OR
IMPLIED, INCLUDING BUT NOT LIMITED TO THE WARRANTIES OF MERCHANTABILITY,
FITNESS FOR A PARTICULAR PURPOSE AND NONINFRINGEMENT. IN NO EVENT SHALL THE
AUTHORS OR COPYRIGHT HOLDERS BE LIABLE FOR ANY CLAIM, DAMAGES OR OTHER
LIABILITY, WHETHER IN AN ACTION OF CONTRACT, TORT OR OTHERWISE, ARISING FROM,
OUT OF OR IN CONNECTION WITH THE SOFTWARE OR THE USE OR OTHER DEALINGS IN THE
SOFTWARE.

"""

import inspect
import re

from datetime import datetime
from functools import wraps
from operator import attrgetter
from typing import Union


def find(predicate, seq):
    """A helper to return the first element found in the sequence
    that meets the predicate. For example: ::

        member = find(lambda m: m.name == 'Mighty', clan.members)

    would find the first :class:`~coc.BasicPlayer` whose name is 'Mighty' and return it.
    If an entry is not found, then ``None`` is returned.

    This is different from :func:`py:filter` due to the fact it stops the moment it finds
    a valid entry.

    Parameters
    -----------
    predicate
        A function that returns a boolean-like result.
    seq: iterable
        The iterable to search through.
    """
    for element in seq:
        if predicate(element):
            return element
    return None


def get(iterable, **attrs):
    r"""A helper that returns the first element in the iterable that meets
    all the traits passed in ``attrs``. This is an alternative for
    :func:`~coc.utils.find`.

    When multiple attributes are specified, they are checked using
    logical AND, not logical OR. Meaning they have to meet every
    attribute passed in and not one of them.

    To have a nested attribute search (i.e. search by ``x.y``) then
    pass in ``x__y`` as the keyword argument.

    If nothing is found that matches the attributes passed, then
    ``None`` is returned.

    Examples
    ---------

    Basic usage:

    .. code-block:: python3

        member = discord.utils.get(clan.members, name='Foo')

    Multiple attribute matching:

    .. code-block:: python3

        channel = discord.utils.get(guild.voice_channels, name='Foo', exp_level=100)

    Parameters
    -----------
    iterable
        An iterable to search through.
    \*\*attrs
        Keyword arguments that denote attributes to search with.
    """
    _all = all
    attrget = attrgetter

    # Special case the single element call
    if len(attrs) == 1:
        key, value = attrs.popitem()
        pred = attrget(key.replace("__", "."))
        for elem in iterable:
            if pred(elem) == value:
                return elem
        return None

    converted = [
        (attrget(attr.replace("__", ".")), value) for attr, value in attrs.items()
    ]

    for elem in iterable:
        if _all(pred(elem) == value for pred, value in converted):
            return elem
    return None


def from_timestamp(timestamp):
    """Parses the raw timestamp given by the API into a :class:`datetime.datetime` object."""
    return datetime.strptime(timestamp, "%Y%m%dT%H%M%S.000Z")


def correct_tag(tag, prefix="#"):
    """Attempts to correct malformed Clash of Clans tags
    to match how they are formatted in game

    Example
    ---------
        ' 123aBc O' -> '#123ABC0'
    """
    return prefix + re.sub(r"[^A-Z0-9]+", "", tag.upper()).replace("O", "0")


<<<<<<< HEAD
def maybe_sort(seq, sort, itr=False, key=attrgetter("order")):
=======
def corrected_tag(arg_offset=1, prefix='#', arg_name='tag'):
    def deco(func):
        @wraps(func)
        def wrapper(*args, **kwargs):

            if not args[0].correct_tags:
                return func(*args, **kwargs)

            try:
                args = list(args)
                args[arg_offset] = correct_tag(args[arg_offset], prefix=prefix)
                return func(*tuple(args), **kwargs)
            except KeyError:
                arg = kwargs.get(arg_name)
                if not arg:
                    return func(*args, **kwargs)
                kwargs[arg_name] = correct_tag(arg, prefix)
                return func(*args, **kwargs)
        return wrapper
    return deco


def maybe_sort(seq, sort, itr=False, key=attrgetter('order')):
>>>>>>> 77edd7b5
    """Returns list or iter based on itr if sort is false otherwise sorted
    with key defaulting to operator.attrgetter('order')
    """
    return (
        (list, iter)[itr](n for n in sorted(seq, key=key))
        if sort
        else (list, iter)[itr](n for n in seq)
    )


def item(
        _object, *, index: bool = False, index_type: Union[int, str] = 0,
        attribute: str = None, index_before_attribute: bool = True
):
    """Returns an object, an index, and/or an attribute of the object."""
    attr_get = attrgetter(attribute or "")
    if not (index or index_type or attribute):
        return _object
    if (index or index_type) and not attribute:
        return _object[index_type]
    if attribute and not (index or index_type):
        return attr_get(_object)
    if index_before_attribute:
        return attr_get(_object[index_type])
    return attr_get(_object)[index_type]


<<<<<<< HEAD
async def get_iter(
    _iterable, index=False, index_type=0, attribute=None, index_before_attribute=True
):
    """Retrieves a generator object from an unknown iterable with optional attributes."""
    if inspect.isasyncgen(_iterable):
        return (
            item(n, index, index_type, attribute, index_before_attribute)
            async for n in _iterable
        )
    return (
        item(n, index, index_type, attribute, index_before_attribute) for n in _iterable
    )
=======
def custom_isinstance(obj, module, name):
    for cls in inspect.getmro(type(obj)):
        try:
            if cls.__module__ == module and cls.__name__ == name:
                return True
        except:
            pass
    return False
>>>>>>> 77edd7b5
<|MERGE_RESOLUTION|>--- conflicted
+++ resolved
@@ -132,10 +132,8 @@
     return prefix + re.sub(r"[^A-Z0-9]+", "", tag.upper()).replace("O", "0")
 
 
-<<<<<<< HEAD
-def maybe_sort(seq, sort, itr=False, key=attrgetter("order")):
-=======
 def corrected_tag(arg_offset=1, prefix='#', arg_name='tag'):
+    """Helper decorator to fix tags passed into client calls."""
     def deco(func):
         @wraps(func)
         def wrapper(*args, **kwargs):
@@ -158,7 +156,6 @@
 
 
 def maybe_sort(seq, sort, itr=False, key=attrgetter('order')):
->>>>>>> 77edd7b5
     """Returns list or iter based on itr if sort is false otherwise sorted
     with key defaulting to operator.attrgetter('order')
     """
@@ -170,8 +167,12 @@
 
 
 def item(
-        _object, *, index: bool = False, index_type: Union[int, str] = 0,
-        attribute: str = None, index_before_attribute: bool = True
+    _object,
+    *,
+    index: bool = False,
+    index_type: Union[int, str] = 0,
+    attribute: str = None,
+    index_before_attribute: bool = True
 ):
     """Returns an object, an index, and/or an attribute of the object."""
     attr_get = attrgetter(attribute or "")
@@ -186,26 +187,12 @@
     return attr_get(_object)[index_type]
 
 
-<<<<<<< HEAD
-async def get_iter(
-    _iterable, index=False, index_type=0, attribute=None, index_before_attribute=True
-):
-    """Retrieves a generator object from an unknown iterable with optional attributes."""
-    if inspect.isasyncgen(_iterable):
-        return (
-            item(n, index, index_type, attribute, index_before_attribute)
-            async for n in _iterable
-        )
-    return (
-        item(n, index, index_type, attribute, index_before_attribute) for n in _iterable
-    )
-=======
 def custom_isinstance(obj, module, name):
+    """Helper utility to do an `isinstance` check without importing the module (circular imports)"""
     for cls in inspect.getmro(type(obj)):
         try:
             if cls.__module__ == module and cls.__name__ == name:
                 return True
         except:
             pass
-    return False
->>>>>>> 77edd7b5
+    return False