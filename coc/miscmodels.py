# -*- coding: utf-8 -*-

"""
MIT License

Copyright (c) 2019 mathsman5133

Permission is hereby granted, free of charge, to any person obtaining a copy
of this software and associated documentation files (the "Software"), to deal
in the Software without restriction, including without limitation the rights
to use, copy, modify, merge, publish, distribute, sublicense, and/or sell
copies of the Software, and to permit persons to whom the Software is
furnished to do so, subject to the following conditions:

The above copyright notice and this permission notice shall be included in all
copies or substantial portions of the Software.

THE SOFTWARE IS PROVIDED "AS IS", WITHOUT WARRANTY OF ANY KIND, EXPRESS OR
IMPLIED, INCLUDING BUT NOT LIMITED TO THE WARRANTIES OF MERCHANTABILITY,
FITNESS FOR A PARTICULAR PURPOSE AND NONINFRINGEMENT. IN NO EVENT SHALL THE
AUTHORS OR COPYRIGHT HOLDERS BE LIABLE FOR ANY CLAIM, DAMAGES OR OTHER
LIABILITY, WHETHER IN AN ACTION OF CONTRACT, TORT OR OTHERWISE, ARISING FROM,
OUT OF OR IN CONNECTION WITH THE SOFTWARE OR THE USE OR OTHER DEALINGS IN THE
SOFTWARE.

"""

from datetime import datetime

from .enums import LabelType
from .utils import from_timestamp


def try_enum(_class, data, default=None, **kwargs):
    """Helper function to create a class from the given data."""
    if data is None:
        return default
    return _class(data=data, **kwargs)


class EqualityComparable:
    """Allows comparison of 2 objects through identical data."""

    # pylint: disable=no-member, protected-access
    __slots__ = ()

    def __eq__(self, other):
        return isinstance(self, other.__class__) and self._data == other._data

    def __hash__(self):
        return hash(len(self._data))


class Achievement(EqualityComparable):
    """Represents a Clash of Clans Achievement.


    Attributes
    -----------
    player:
        :class:`SearchPlayer` - The player this achievement is assosiated with
    name:
        :class:`str` - The name of the achievement
    stars:
        :class:`int` - The current stars achieved for the achievement
    value:
        :class:`int` - The number of X things attained for this achievement
    target:
        :class:`int` - The number of X things required to complete this achievement
    info:
        :class:`str` - Information regarding the achievement
    completion_info:
        :class:`str` - Information regarding completion of the achievement
    village:
        :class:`str` - Either `home` or `builderBase`
    """

    __slots__ = (
        "player",
        "name",
        "stars",
        "value",
        "target",
        "info",
        "completion_info",
        "village",
        "_data",
    )

    def __str__(self):
        return self.name

    def __repr__(self):
        attrs = [
            ("player", repr(self.player)),
            ("name", self.name),
            ("stars", self.stars),
            ("value", self.value),
        ]
        return "<%s %s>" % (
            self.__class__.__name__,
            " ".join("%s=%r" % t for t in attrs),
        )

    def __init__(self, *, data, player):
        self._data = data

        self.player = player
        self.name = data["name"]
        self.stars = data.get("stars")
        self.value = data["value"]
        self.target = data["target"]
        self.info = data["info"]
        self.completion_info = data.get("completionInfo")
        self.village = data["village"]

    @property
    def is_builder_base(self):
        """:class:`bool`: Helper property to tell you if the achievement belongs to the builder base
        """
        return self.village == "builderBase"

    @property
    def is_home_base(self):
        """:class:`bool`: Helper property to tell you if the achievement belongs to the home base
        """
        return self.village == "home"

    @property
    def is_completed(self):
        """:class:`bool`: Indicates whether the achievement is completed (3 stars achieved)
        i"""
        return self.stars == 3


class Troop(EqualityComparable):
    """Represents a Clash of Clans Troop.

    Attributes
    -----------
    player:
        :class:`SearchPlayer` - player this troop is assosiated with
    name:
        :class:`str` - The name of the troop
    level:
        :class:`int` - The level of the troop
    max_level:
        :class:`int` - The overall max level of the troop, excluding townhall limitations
    village:
        :class:`str` - Either `home` or `builderBase`
    """

    __slots__ = ("player", "name", "level", "max_level", "village", "_data")

    def __str__(self):
        return self.name

    def __repr__(self):
        attrs = [
            ("player", repr(self.player)),
            ("name", self.name),
            ("level", self.level),
        ]
        return "<%s %s>" % (
            self.__class__.__name__,
            " ".join("%s=%r" % t for t in attrs),
        )

    def __init__(self, *, data, player):
        self._data = data

        self.player = player
        self.name = data["name"]
        self.level = data["level"]
        self.max_level = data["maxLevel"]
        self.village = data["village"]

    @property
    def is_max(self):
        """:class:`bool`: Helper property to tell you if the troop is the max level
        """
        return self.max_level == self.level

    @property
    def is_builder_base(self):
        """:class:`bool`: Helper property to tell you if the troop belongs to the builder base
        """
        return self.village == "builderBase"

    @property
    def is_home_base(self):
        """:class:`bool`: Helper property to tell you if the troop belongs to the home base
        """
        return self.village == "home"


class Hero(EqualityComparable):
    """Represents a Clash of Clans Hero.

    Attributes
    -----------
    player:
        :class:`SearchPlayer` - The player this hero is assosiated with
    name:
        :class:`str` - The name of the hero
    level:
        :class:`int` - The level of the hero
    max_level:
        :class:`int` - The overall max level of the hero, excluding townhall limitations
    village:
        :class:`str` - Either `home` or `builderBase`
    """

    __slots__ = ("player", "name", "level", "max_level", "village", "_data")

    def __str__(self):
        return self.name

    def __repr__(self):
        attrs = [
            ("player", repr(self.player)),
            ("name", self.name),
            ("level", self.level),
        ]
        return "<%s %s>" % (
            self.__class__.__name__,
            " ".join("%s=%r" % t for t in attrs),
        )

    def __init__(self, *, data, player):
        self._data = data

        self.player = player
        self.name = data["name"]
        self.level = data["level"]
        self.max_level = data["maxLevel"]
        self.village = data["village"]

    @property
    def is_max(self):
        """:class:`bool`: Helper property to tell you if the hero is the max level
        """
        return self.level == self.max_level

    @property
    def is_builder_base(self):
        """:class:`bool`: Helper property to tell you if the hero belongs to the builder base
        """
        return self.village == "builderBase"

    @property
    def is_home_base(self):
        """:class:`bool`: Helper property to tell you if the hero belongs to the home base
        """
        return self.village == "home"


class Spell(EqualityComparable):
    """Represents a Clash of Clans Spell.

    Attributes
    -----------
    player:
        :class:`SearchPlayer` - The player this spell is assosiated with
    name:
        :class:`str` - The name of the spell
    level:
        :class:`int` - The level of the spell
    max_level:
        :class:`int` - The overall max level of the spell, excluding townhall limitations
    village:
        :class:`str` - Either `home` or `builderBase`
    """

    __slots__ = ("player", "name", "level", "max_level", "village", "_data")

    def __str__(self):
        return self.name

    def __repr__(self):
        attrs = [
            ("player", repr(self.player)),
            ("name", self.name),
            ("level", self.level),
        ]
        return "<%s %s>" % (
            self.__class__.__name__,
            " ".join("%s=%r" % t for t in attrs),
        )

    def __init__(self, *, data, player):
        self._data = data

        self.player = player
        self.name = data["name"]
        self.level = data["level"]
        self.max_level = data["maxLevel"]
        self.village = data["village"]

    @property
    def is_max(self):
        """:class:`bool`: Helper property to tell you if the spell is the max level
        """
        return self.max_level == self.level

    @property
    def is_builder_base(self):
        """:class:`bool`: Helper property to tell you if the spell belongs to the builder base
        """
        return self.village == "builderBase"

    @property
    def is_home_base(self):
        """:class:`bool`: Helper property to tell you if the spell belongs to the home base
        """
        return self.village == "home"


class Location(EqualityComparable):
    """Represents a Clash of Clans Location

    Attributes
    -----------
    id:
        :class:`str` - The location ID
    name:
        :class:`str` - The location name
    is_country:
        :class:`bool` - Indicates whether the location is a country
    country_code:
        :class:`str` - The shorthand country code, if the location is a country
    localised_name:
        :class:`str` - A localised name of the location. The extent of the use of this is unknown at present.
    """

    __slots__ = ("id", "name", "is_country", "country_code", "localised_name", "_data")

    def __str__(self):
        return self.name

    def __repr__(self):
        attrs = [
            ("id", self.id),
            ("name", self.name),
        ]
        return "<%s %s>" % (
            self.__class__.__name__,
            " ".join("%s=%r" % t for t in attrs),
        )

    def __init__(self, *, data):
        # pylint: disable=invalid-name
        self._data = data

        self.id = data.get("id")
        self.name = data.get("name")
        self.is_country = data.get("isCountry")
        self.country_code = data.get("countryCode")
        self.localised_name = data.get("localizedName")


class League(EqualityComparable):
    """Represents a Clash of Clans League

    Attributes
    -----------
    id:
        :class:`str` - The league ID
    name:
        :class:`str` - The league name
    localised_name:
        :class:`str` - A localised name of the location. The extent of the use of this is unknown at present.
    localised_short_name:
        :class:`str` - A localised short name of the location. The extent of the use of this is unknown at present.
    """

    __slots__ = (
        "id",
        "name",
        "localised_short_name",
        "localised_name",
        "_data",
        "_http",
    )

    def __str__(self):
        return self.name

    def __repr__(self):
        attrs = [("id", self.id), ("name", self.name)]
        return "<%s %s>" % (
            self.__class__.__name__,
            " ".join("%s=%r" % t for t in attrs),
        )

    def __init__(self, *, data, http):
        # pylint: disable=invalid-name
        self._data = data
        self._http = http

        self.id = data.get("id")
        self.name = data.get("name")
        self.localised_name = data.get("localizedName")
        self.localised_short_name = data.get("localizedShortName")

    @property
    def badge(self):
        """:class:`Badge`: The league's badge
        """
        return try_enum(Badge, data=self._data.get("iconUrls"), http=self._http)


class Season(EqualityComparable):
    """Represents a Clash of Clans Player's Season."""

    # pylint: disable=invalid-name

    __slots__ = ("rank", "trophies", "id")

    def __init__(self, *, data):
        self.rank = data.get("rank")
        self.trophies = data.get("trophies")
        self.id = data.get("id")


class LegendStatistics(EqualityComparable):
    """Represents the Legend Statistics for a player.

    Attributes
    -----------
    player:
        :class:`Player` - The player
    legend_trophies:
        :class:`int` - The player's legend trophies
    """

    __slots__ = ("player", "legend_trophies", "_data")

    def __repr__(self):
        attrs = [
            ("player", repr(self.player)),
            ("legend_trophies", self.legend_trophies),
        ]
        return "<%s %s>" % (
            self.__class__.__name__,
            " ".join("%s=%r" % t for t in attrs),
        )

    def __init__(self, *, data, player):
        self._data = data

        self.player = player
        self.legend_trophies = data["legendTrophies"]

    @property
    def current_season(self):
        """:class:`int`: Legend trophies for this season.
        """
        return try_enum(Season, data=self._data.get("currentSeason"))

    @property
    def previous_season(self):
        """:class:`int`: Legend trophies for the previous season.
        """
        return try_enum(Season, data=self._data.get("previousSeason"))

    @property
    def best_season(self):
        """:class:`int`: Legend trophies for the player's best season.
        """
        return try_enum(Season, data=self._data.get("bestSeason"))


class Badge(EqualityComparable):
    """Represents a Clash Of Clans Badge.

    Attributes
    -----------
    small:
        :class:`str` - URL for a small sized badge
    medium:
        :class:`str` - URL for a medium sized badge
    large:
        :class:`str` - URL for a large sized badge
    url:
        :class:`str` - Medium, the default URL badge size
    """

    __slots__ = ("small", "medium", "large", "url", "_data", "_http")

    def __repr__(self):
        attrs = [
            ("url", self.url),
        ]
        return "<%s %s>" % (
            self.__class__.__name__,
            " ".join("%s=%r" % t for t in attrs),
        )

    def __init__(self, *, data, http):
        self._http = http
        self._data = data

        self.small = data.get("small")
        self.medium = data.get("medium")
        self.large = data.get("large")

        self.url = self.medium

    async def save(self, filepath, size=None):
        """
        |coro|

        Save this badge as a file-like object.

        :param filepath: :class:`os.PathLike`
                    The filename to save the badge to
        :param size: Optional[:class:`str`] Either `small`, `medium` or `large`.
                                            The default is `medium`

        :raise HTTPException: Saving the badge failed

        :raise NotFound: The url was not found

        :return: :class:`int` The number of bytes written
        """
        sizes = {"small": self.small, "medium": self.medium, "large": self.large}

        if size and size in sizes.keys():
            url = sizes[size]
        else:
            url = self.medium

        data = self._http.get_data_from_url(url)

        with open(filepath, "wb") as file:
            return file.write(data)


class Timestamp(EqualityComparable):
    """Represents a Clash of Clans Timestamp

    Attributes
    -----------
    raw_time: :class:`str`: The raw timestamp string (ISO8601) as given by the API.
    """

    __slots__ = ("raw_time", "_data")

    def __repr__(self):
        attrs = [("time", self.raw_time), ("seconds_until", self.seconds_until)]
        return "<%s %s>" % (
            self.__class__.__name__,
            " ".join("%s=%r" % t for t in attrs),
        )

    def __init__(self, *, data):
        self._data = data
        self.raw_time = data

    @property
    def time(self):
        """:class:`datetime`: The timestamp as a UTC datetime object
        """
        return from_timestamp(self.raw_time)

    @property
    def now(self):
        """:class:`datetime`: The time in UTC now as a datetime object
        """
        return datetime.utcnow()

    @property
    def seconds_until(self):
        """:class:`int`: Number of seconds until the timestamp. This may be negative.
        """
        delta = self.time - self.now
        return delta.total_seconds()


class Label(EqualityComparable):
    """Represents a clan or player label.

    Attributes
    -----------
    id: :class:`int`: The label's unique ID as given by the API.
    name: :class:`str`: The label's name.
    """
<<<<<<< HEAD

    __slots__ = ("_data", "id", "name", "_http")
=======
    __slots__ = ('_data', 'id', 'name', '_http', 'label_type')
>>>>>>> 77edd7b5

    def __repr__(self):
        attrs = [("id", self.id), ("name", self.name)]
        return "<%s %s>" % (
            self.__class__.__name__,
            " ".join("%s=%r" % t for t in attrs),
        )

<<<<<<< HEAD
    def __init__(self, *, data, http):
        # pylint: disable=invalid-name
        self._http = http
        self._data = data

        self.id = data.get("id")
        self.name = data.get("name")
=======
    def __init__(self, *, data, http, label_type: LabelType):
        self._http = http
        self._data = data

        self.id = data.get('id')
        self.name = data.get('name')
        self._data["iconUrls"] = label_type.value[self.id]
>>>>>>> 77edd7b5

    @property
    def badge(self):
        """:class:`Badge` - The label's badge."""
<<<<<<< HEAD
        return try_enum(Badge, self._data.get("iconUrls"), http=self._http)
=======

        return try_enum(Badge, self._data.get('iconUrls'), http=self._http)
>>>>>>> 77edd7b5
<|MERGE_RESOLUTION|>--- conflicted
+++ resolved
@@ -586,12 +586,8 @@
     id: :class:`int`: The label's unique ID as given by the API.
     name: :class:`str`: The label's name.
     """
-<<<<<<< HEAD
-
-    __slots__ = ("_data", "id", "name", "_http")
-=======
-    __slots__ = ('_data', 'id', 'name', '_http', 'label_type')
->>>>>>> 77edd7b5
+
+    __slots__ = ("_data", "id", "name", "_http", "label_type")
 
     def __repr__(self):
         attrs = [("id", self.id), ("name", self.name)]
@@ -600,30 +596,16 @@
             " ".join("%s=%r" % t for t in attrs),
         )
 
-<<<<<<< HEAD
-    def __init__(self, *, data, http):
+    def __init__(self, *, data, http, label_type: LabelType):
         # pylint: disable=invalid-name
         self._http = http
         self._data = data
 
         self.id = data.get("id")
         self.name = data.get("name")
-=======
-    def __init__(self, *, data, http, label_type: LabelType):
-        self._http = http
-        self._data = data
-
-        self.id = data.get('id')
-        self.name = data.get('name')
-        self._data["iconUrls"] = label_type.value[self.id]
->>>>>>> 77edd7b5
 
     @property
     def badge(self):
         """:class:`Badge` - The label's badge."""
-<<<<<<< HEAD
-        return try_enum(Badge, self._data.get("iconUrls"), http=self._http)
-=======
-
-        return try_enum(Badge, self._data.get('iconUrls'), http=self._http)
->>>>>>> 77edd7b5
+
+        return try_enum(Badge, self._data.get("iconUrls"), http=self._http)