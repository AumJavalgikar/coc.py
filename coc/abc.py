"""
MIT License

Copyright (c) 2019-2020 mathsman5133

Permission is hereby granted, free of charge, to any person obtaining a copy
of this software and associated documentation files (the "Software"), to deal
in the Software without restriction, including without limitation the rights
to use, copy, modify, merge, publish, distribute, sublicense, and/or sell
copies of the Software, and to permit persons to whom the Software is
furnished to do so, subject to the following conditions:

The above copyright notice and this permission notice shall be included in all
copies or substantial portions of the Software.

THE SOFTWARE IS PROVIDED "AS IS", WITHOUT WARRANTY OF ANY KIND, EXPRESS OR
IMPLIED, INCLUDING BUT NOT LIMITED TO THE WARRANTIES OF MERCHANTABILITY,
FITNESS FOR A PARTICULAR PURPOSE AND NONINFRINGEMENT. IN NO EVENT SHALL THE
AUTHORS OR COPYRIGHT HOLDERS BE LIABLE FOR ANY CLAIM, DAMAGES OR OTHER
LIABILITY, WHETHER IN AN ACTION OF CONTRACT, TORT OR OTHERWISE, ARISING FROM,
OUT OF OR IN CONNECTION WITH THE SOFTWARE OR THE USE OR OTHER DEALINGS IN THE
SOFTWARE.
"""
import ujson
from pathlib import Path
from typing import AsyncIterator, Any, Dict, Type, Optional, TYPE_CHECKING

from .enums import PETS_ORDER, Resource
from .miscmodels import try_enum, Badge, TimeDelta
from .iterators import PlayerIterator
from .utils import CaseInsensitiveDict, UnitStat, _get_maybe_first

if TYPE_CHECKING:
    from .players import Player

BUILDING_FILE_PATH = Path(__file__).parent.joinpath(
    Path("static/buildings.json"))


class BaseClan:
    """
    Abstract data class that represents base Clan objects

    Attributes
    ----------
    tag: :class:`str`
        The clan's tag
    name: :class:`str`
        The clan's name
    badge: :class:`Badge`
        The clan's badge
    level: :class:`int`
        The clan's level.
    """
    __slots__ = ("tag", "name", "_client", "badge", "level", "_response_retry", "_raw_data")

    def __init__(self, *, data, client, **kwargs):
        self._client = client

        self._response_retry = data.get("_response_retry")
        self.tag = data.get("tag")
        self.name = data.get("name")
        self.badge = try_enum(Badge, data=data.get("badgeUrls"),
                              client=self._client)
        self.level = data.get("clanLevel")
        self._raw_data = data if client and client.raw_attribute else None

    def __str__(self):
        return self.name

    def __repr__(self):
        return f"<{self.__class__.__name__} tag={self.tag} name={self.name}>"

    def __eq__(self, other):
        return isinstance(other, BaseClan) and self.tag == other.tag

    @property
    def share_link(self) -> str:
        """str: A formatted link to open the clan in-game"""
        return f"https://link.clashofclans.com/en?action=OpenClanProfile&tag=%23{self.tag.strip('#')}"

    @property
    def members(self):
        # pylint: disable=missing-function-docstring
        return NotImplemented

    def get_detailed_members(self, cls: Type["Player"] = None,
                             load_game_data: bool = None) -> AsyncIterator["Player"]:
        """Get detailed player information for every player in the clan.

        This returns a :class:`PlayerIterator` which fetches all player
        tags in the clan in parallel.

        Example
        ---------

        .. code-block:: python3

            clan = await client.get_clan(clan_tag)

            async for player in clan.get_detailed_members():
                print(player.name)


        Yields
        ------
        :class:`Player`
            A full player object of a clan member.
        """
        if self.members is NotImplemented:
            return NotImplemented
        if load_game_data and not isinstance(load_game_data, bool):
            raise TypeError("load_game_data must be either True or False.")

        return PlayerIterator(self._client,
                              (p.tag for p in self.members),
                              cls=cls,
                              load_game_data=load_game_data,
                              members=self.members_dict)


class BasePlayer:
    """An ABC that implements some common operations on players, regardless of type.

    Attributes
    ----------
    tag: :class:`str`
        The player's tag
    name: :class:`str`
        The player's name
    """

    __slots__ = ("tag", "name", "_client", "_response_retry", "_raw_data")

    def __str__(self):
        return self.name

    def __repr__(self):
<<<<<<< HEAD
        return f"<{self.__class__.__name__} tag={self.tag} name={self.name}>"
=======
        return "<%s tag=%s name=%s>" % (self.__class__.__name__, self.tag, self.name,)
>>>>>>> 7c3ccbd5

    def __eq__(self, other):
        return isinstance(other, BasePlayer) and self.tag == other.tag

    def __init__(self, *, data, client, **_):
        self._client = client
        self._response_retry = data.get("_response_retry")
        self._raw_data = data if client and client.raw_attribute else None
        self.tag = data.get("tag")
        self.name = data.get("name")

    @property
    def share_link(self) -> str:
        """:class:`str` - A formatted link to open the player in-game"""
        return f"https://link.clashofclans.com/en?action=OpenPlayerProfile&tag=%23{self.tag.strip('#')}"


class DataContainerMetaClass(type):
    pass


class DataContainer(metaclass=DataContainerMetaClass):
    lab_to_townhall: Dict[int, int]
    name: str

    def __init__(self, data, townhall):
        self.name: str = data["name"]
        self.level: int = data["level"]
        self.max_level: int = data["maxLevel"]
        self.village: str = data["village"]
        self.is_active: bool = data.get("superTroopIsActive")

        self._townhall = townhall

    def __repr__(self):
        attrs = [
            ("name", self.name),
            ("level", self.level),
            ("is_active", self.is_active),
        ]
        return "<%s %s>" % (
            self.__class__.__name__, " ".join("%s=%r" % t for t in attrs),)

    @classmethod
    def _load_json_meta(cls, troop_meta, id, name, lab_to_townhall):
        cls.id = int(id)
        cls.name = name
        cls.lab_to_townhall = lab_to_townhall

        cls.range = try_enum(UnitStat, troop_meta.get("AttackRange"))
        cls.dps = try_enum(UnitStat, troop_meta.get("DPS"))
        cls.ground_target = _get_maybe_first(troop_meta, "GroundTargets",
                                             default=True)
        cls.hitpoints = try_enum(UnitStat, troop_meta.get("Hitpoints"))

        # get production building
        production_building = troop_meta.get("ProductionBuilding", [None])[0]
        if production_building == "Barrack":
            cls.is_elixir_troop = True
        elif production_building == "Dark Elixir Barrack":
            cls.is_dark_troop = True
        elif production_building == "SiegeWorkshop":
            cls.is_siege_machine = True
        elif production_building == "Spell Forge":
            cls.is_elixir_spell = True
        elif production_building == "Mini Spell Factory":
            cls.is_dark_spell = True
        elif name in PETS_ORDER:
            production_building = "Pet Shop"

        # load buildings
        with open(BUILDING_FILE_PATH) as fp:
            buildings = ujson.load(fp)

        # without production_building, it is a hero
        if not production_building:
            laboratory_levels = troop_meta.get("LaboratoryLevel")
        else:
            # it is a troop or spell or siege
            prod_unit = buildings.get(production_building)
            if production_building in ("SiegeWorkshop", "Spell Forge", "Mini Spell Factory",
                                       "Dark Elixir Barrack", "Barrack", "Barrack2"):
                min_prod_unit_level = troop_meta.get("BarrackLevel", [None, ])[0]
                # there are some special troops, which have no BarrackLevel attribute
                if not min_prod_unit_level:
                    laboratory_levels = troop_meta.get("LaboratoryLevel")
                else:
                    # get the min th level were we can unlock by the required level of the production building
                    min_th_level = [th for i, th in
                                    enumerate(prod_unit["TownHallLevel"], start=1)
                                    if i == min_prod_unit_level]
                    # map the min th level to a lab level
                    [first_lab_level] = [lab_level for lab_level, th_level in
                                         lab_to_townhall.items()
                                         if th_level in min_th_level]
                    # the first_lab_level is the lowest possible (there are some inconsistencies with siege machines)
                    # To handle them properly, replacing all lab_level lower than first_lab_level with first_lab_level
                    laboratory_levels = []
                    for lab_level in troop_meta.get("LaboratoryLevel"):
                        laboratory_levels.append(max(lab_level, first_lab_level))
            elif production_building == "Pet Shop":
                min_prod_unit_level = troop_meta.get("LaboratoryLevel", [None, ])[0]
                # there are some special troops, which have no BarrackLevel attribute

                # get the min th level were we can unlock by the required level of the production building
                min_th_level = [th for i, th in
                                enumerate(prod_unit["TownHallLevel"], start=1)
                                if i == min_prod_unit_level]
                # map the min th level to a lab level
                [first_lab_level] = [lab_level for lab_level, th_level in
                                     lab_to_townhall.items()
                                     if th_level in min_th_level]
                # the first_lab_level is the lowest possible (there are some inconsistencies with siege machines)
                # To handle them properly, replacing all lab_level lower than first_lab_level with first_lab_level
                laboratory_levels = []
                for lab_level in troop_meta.get("LaboratoryLevel"):
                    laboratory_levels.append(max(lab_level, first_lab_level))
            else:
                return

        cls.lab_level = try_enum(UnitStat, laboratory_levels)
        cls.housing_space = _get_maybe_first(troop_meta, "HousingSpace", default=0)
        cls.speed = try_enum(UnitStat, troop_meta.get("Speed"))
        cls.level = cls.dps and UnitStat(range(1, len(cls.dps) + 1))

        # all 3
        cls.upgrade_cost = try_enum(UnitStat, troop_meta.get("UpgradeCost"))
        cls.upgrade_resource = Resource(value=troop_meta["UpgradeResource"][0])
        cls.upgrade_time = try_enum(UnitStat,
                                    [TimeDelta(hours=hours) for hours in
                                     troop_meta.get("UpgradeTimeH", [])])
        cls._is_home_village = False if troop_meta.get("VillageType") else True
        cls.village = "home" if cls._is_home_village else "builderBase"

        # spells and troops
        cls.training_cost = try_enum(UnitStat, troop_meta.get("TrainingCost"))
        cls.training_time = try_enum(UnitStat, troop_meta.get("TrainingTime"))

        # only heroes
        cls.ability_time = try_enum(UnitStat, troop_meta.get("AbilityTime"))
        cls.ability_troop_count = try_enum(UnitStat, troop_meta.get("AbilitySummonTroopCount"))
        cls.required_th_level = try_enum(UnitStat, troop_meta.get("RequiredTownHallLevel") or laboratory_levels)
<<<<<<< HEAD
        cls.regeneration_time = try_enum(
            UnitStat, [TimeDelta(minutes=value) for value in troop_meta.get("RegenerationTimeMinutes", [])]
        )
=======
        cls.regeneration_time = try_enum(UnitStat,
                                         [TimeDelta(minutes=value) for value in
                                          troop_meta.get("RegenerationTimeMinutes", [])])
>>>>>>> 7c3ccbd5

        cls.is_loaded = True
        return cls

    @property
    def is_max(self) -> bool:
        """:class:`bool`: Returns a boolean that indicates whether the troop is the max level"""
        return self.max_level == self.level

    @property
    def is_builder_base(self) -> bool:
        """:class:`bool`: Returns a boolean that indicates whether the troop belongs to the builder base."""
        return self.village == "builderBase"

    @property
    def is_home_base(self) -> bool:
        """:class:`bool`: Returns a boolean that indicates whether the troop belongs to the home base."""
        return self.village == "home"

    def _to_dict(self) -> Dict[str, Any]:
        return {
            "name": self.name,
            "level": self.level,
            "maxLevel": self.max_level,
            "village": self.village,
            "is_active": self.is_active,
        }

    def _load_from_parent(self, parent: Type["DataContainer"]):
        for k, v in parent.__dict__.items():
            if "__" not in k:
                setattr(self.__class__, k, v)


class DataContainerHolder:
    items = NotImplemented
    item_lookup: CaseInsensitiveDict = CaseInsensitiveDict()

    FILE_PATH = NotImplemented
    data_object = NotImplemented

    def __init__(self):
        self.loaded = False

    def _load_json(self, object_ids, english_aliases, lab_to_townhall):
        with open(self.FILE_PATH) as fp:
            data = ujson.load(fp)

        for supercell_name, meta in data.items():
            # Not interested if it doesn't have a TID, since it likely isn't a real troop.
            if not meta.get("TID"):
                continue

            # Some duplication with tutorial goblins and barbs which we don't care about
            if "Tutorial" in supercell_name:
                continue

            # SC game files have "DisableProduction" true for all pet objects, which we want
            if "DisableProduction" in meta and "pets" not in str(
                    self.FILE_PATH):
                continue

            # A bit of a hacky way to create a "copy" of a new Troop object that hasn't been initiated yet.
            new_item = type(self.data_object.__name__,
                            self.data_object.__bases__,
                            dict(self.data_object.__dict__))
            new_item._load_json_meta(
                meta,
                id=object_ids.get(supercell_name, c),
                name=english_aliases[meta["TID"][0]][0],
                lab_to_townhall=lab_to_townhall,
            )

            self.items.append(new_item)
            self.item_lookup[new_item.name] = new_item

        self.loaded = True

    def load(
            self, data: dict, townhall: int, default: Type[DataContainer] = None,
            load_game_data: bool = True) -> DataContainer:
        if load_game_data is True:
            try:
                item = self.item_lookup[data["name"]]
            except KeyError:
                item = default or self.data_object
        else:
            item = default or self.data_object

        return item(data=data, townhall=townhall)

    def get(self, name: str) -> Optional[Type[DataContainer]]:
        try:
            return self.item_lookup[name]
        except KeyError:
            return None<|MERGE_RESOLUTION|>--- conflicted
+++ resolved
@@ -136,11 +136,7 @@
         return self.name
 
     def __repr__(self):
-<<<<<<< HEAD
         return f"<{self.__class__.__name__} tag={self.tag} name={self.name}>"
-=======
-        return "<%s tag=%s name=%s>" % (self.__class__.__name__, self.tag, self.name,)
->>>>>>> 7c3ccbd5
 
     def __eq__(self, other):
         return isinstance(other, BasePlayer) and self.tag == other.tag
@@ -283,15 +279,9 @@
         cls.ability_time = try_enum(UnitStat, troop_meta.get("AbilityTime"))
         cls.ability_troop_count = try_enum(UnitStat, troop_meta.get("AbilitySummonTroopCount"))
         cls.required_th_level = try_enum(UnitStat, troop_meta.get("RequiredTownHallLevel") or laboratory_levels)
-<<<<<<< HEAD
         cls.regeneration_time = try_enum(
             UnitStat, [TimeDelta(minutes=value) for value in troop_meta.get("RegenerationTimeMinutes", [])]
         )
-=======
-        cls.regeneration_time = try_enum(UnitStat,
-                                         [TimeDelta(minutes=value) for value in
-                                          troop_meta.get("RegenerationTimeMinutes", [])])
->>>>>>> 7c3ccbd5
 
         cls.is_loaded = True
         return cls
@@ -340,7 +330,7 @@
         with open(self.FILE_PATH) as fp:
             data = ujson.load(fp)
 
-        for supercell_name, meta in data.items():
+        for c, [supercell_name, meta] in enumerate(data.items()):
             # Not interested if it doesn't have a TID, since it likely isn't a real troop.
             if not meta.get("TID"):
                 continue
