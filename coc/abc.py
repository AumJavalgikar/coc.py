"""
MIT License

Copyright (c) 2019-2020 mathsman5133

Permission is hereby granted, free of charge, to any person obtaining a copy
of this software and associated documentation files (the "Software"), to deal
in the Software without restriction, including without limitation the rights
to use, copy, modify, merge, publish, distribute, sublicense, and/or sell
copies of the Software, and to permit persons to whom the Software is
furnished to do so, subject to the following conditions:

The above copyright notice and this permission notice shall be included in all
copies or substantial portions of the Software.

THE SOFTWARE IS PROVIDED "AS IS", WITHOUT WARRANTY OF ANY KIND, EXPRESS OR
IMPLIED, INCLUDING BUT NOT LIMITED TO THE WARRANTIES OF MERCHANTABILITY,
FITNESS FOR A PARTICULAR PURPOSE AND NONINFRINGEMENT. IN NO EVENT SHALL THE
AUTHORS OR COPYRIGHT HOLDERS BE LIABLE FOR ANY CLAIM, DAMAGES OR OTHER
LIABILITY, WHETHER IN AN ACTION OF CONTRACT, TORT OR OTHERWISE, ARISING FROM,
OUT OF OR IN CONNECTION WITH THE SOFTWARE OR THE USE OR OTHER DEALINGS IN THE
SOFTWARE.
"""
import ujson
from pathlib import Path
from typing import AsyncIterator, Any, Dict, Type, Optional, TYPE_CHECKING

from .enums import Resource
from .miscmodels import try_enum, Badge, TimeDelta
from .iterators import PlayerIterator
from .utils import CaseInsensitiveDict, UnitStat, _get_maybe_first

if TYPE_CHECKING:
    from .players import Player

BUILDING_FILE_PATH = Path(__file__).parent.joinpath(Path("static/buildings.json"))


class BaseClan:
    """An ABC that implements some common operations on clans, regardless of type.

    Attributes
    ----------
    tag: :class:`str`
        The clan's tag
    name: :class:`str`
        The clan's name
    badge: :class:`Badge`
        The clan's badge
    level: :class:`int`
        The clan's level.
    """

    __slots__ = ("tag", "name", "_client", "badge", "level", "_response_retry")

    def __str__(self):
        return self.name

    def __repr__(self):
        return "<%s tag=%s name=%s>" % (self.__class__.__name__, self.tag, self.name)

    def __eq__(self, other):
        return isinstance(other, BaseClan) and self.tag == other.tag

    def __init__(self, *, data, client, **_):
        self._client = client

        self._response_retry = data.get("_response_retry")
        self.tag = data.get("tag")
        self.name = data.get("name")
        self.badge = try_enum(Badge, data=data.get("badgeUrls"), client=self._client)
        self.level = data.get("clanLevel")

    @property
    def share_link(self) -> str:
        """:class:`str` - A formatted link to open the clan in-game"""
        return "https://link.clashofclans.com/en?action=OpenClanProfile&tag=%23{}".format(self.tag.strip("#"))

    @property
    def members(self):
        # pylint: disable=missing-function-docstring
        return NotImplemented

    def get_detailed_members(self, cls: Type["Player"] = None, load_game_data: bool = None) -> AsyncIterator["Player"]:
        """Get detailed player information for every player in the clan.

        This returns a :class:`PlayerIterator` which fetches all player tags in the clan in parallel.

        Example
        ---------

        .. code-block:: python3

            clan = await client.get_clan('tag')

            async for player in clan.get_detailed_members():
                print(player.name)


        Yields
        ------
        :class:`Player`
            A full player object of a clan member.
        """
        if self.members is NotImplemented:
            return NotImplemented
        if load_game_data and not isinstance(load_game_data, bool):
            raise TypeError("load_game_data must be either True or False.")

        return PlayerIterator(self._client,
                              (p.tag for p in self.members),
                              cls=cls,
                              load_game_data=load_game_data,
                              members=self.members_dict)


class BasePlayer:
    """An ABC that implements some common operations on players, regardless of type.

    Attributes
    ----------
    tag: :class:`str`
        The player's tag
    name: :class:`str`
        The player's name
    """

    __slots__ = ("tag", "name", "_client", "_response_retry")

    def __str__(self):
        return self.name

    def __repr__(self):
        return "<%s tag=%s name=%s>" % (self.__class__.__name__, self.tag, self.name,)

    def __eq__(self, other):
        return isinstance(other, BasePlayer) and self.tag == other.tag

    def __init__(self, *, data, client, **_):
        self._client = client
        self._response_retry = data.get("_response_retry")

        self.tag = data.get("tag")
        self.name = data.get("name")

    @property
    def share_link(self) -> str:
        """:class:`str` - A formatted link to open the player in-game"""
        return "https://link.clashofclans.com/en?action=OpenPlayerProfile&tag=%23{}".format(self.tag.strip("#"))


class DataContainerMetaClass(type):
    def __repr__(cls):
        attrs = [
<<<<<<< HEAD
            ("name", cls.name if "name" in cls.__dict__ else "Unknown"),
            ("id", cls.id if "id" in cls.__dict__ else "Unknown"),
=======
            ("name", cls.name if 'name' in cls.__dict__ else "not initialized"),
            ("id", cls.id if 'id' in cls.__dict__ else "not initialized"),
>>>>>>> 9d8cde7a
        ]
        return "<%s %s>" % (cls.__name__, " ".join("%s=%r" % t for t in attrs),)


class DataContainer(metaclass=DataContainerMetaClass):
    lab_to_townhall: Dict[int, int]

    def __init__(self, data, townhall):
        self.name: str = data["name"]
        self.level: int = data["level"]
        self.max_level: int = data["maxLevel"]
        self.village: str = data["village"]
        self.is_active: bool = data.get("superTroopIsActive")

        self._townhall = townhall

    def __repr__(self):
        attrs = [
            ("name", self.name),
            ("level", self.level),
            ("is_active", self.is_active),
        ]
        return "<%s %s>" % (self.__class__.__name__, " ".join("%s=%r" % t for t in attrs),)

    @classmethod
    def _load_json_meta(cls, troop_meta, id, name, lab_to_townhall):
        cls.id = int(id)
        cls.name = name
        cls.lab_to_townhall = lab_to_townhall

        cls.range = try_enum(UnitStat, troop_meta.get("AttackRange"))
        cls.dps = try_enum(UnitStat, troop_meta.get("DPS"))
        cls.ground_target = _get_maybe_first(troop_meta, "GroundTargets", default=True)
        cls.hitpoints = try_enum(UnitStat, troop_meta.get("Hitpoints"))

        # get production building
        production_building = troop_meta.get("ProductionBuilding", [None])[0]
        if production_building == "Barrack":
            cls.is_elixir_troop = True
        elif production_building == "Dark Elixir Barrack":
            cls.is_dark_troop = True
        elif production_building == "SiegeWorkshop":
            cls.is_siege_machine = True
        elif production_building == "Spell Forge":
            cls.is_elixir_spell = True
        elif production_building == "Mini Spell Factory":
            cls.is_dark_spell = True

        # load buildings
        with open(BUILDING_FILE_PATH) as fp:
            buildings = ujson.load(fp)

        # without production_building, it is a hero or pet
        if not production_building:
            laboratory_levels = troop_meta.get("LaboratoryLevel")
        else:
            # it is a troop or spell
            prod_unit = buildings.get(production_building)
            min_prod_unit_level = troop_meta.get("BarrackLevel", [None, ])[0]
            # there are some special troops, which have no BarrackLevel attribute
            if not min_prod_unit_level:
                laboratory_levels = troop_meta.get("LaboratoryLevel")
            else:
                # get the min th level were we can unlock by the required level of the production building
                min_th_level = [th for i, th in enumerate(prod_unit["TownHallLevel"], start=1)
                                if i == min_prod_unit_level]
                # map the min th level to a lab level
                [first_lab_level] = [lab_level for lab_level, th_level in lab_to_townhall.items()
                                     if th_level in min_th_level]
                # the first_lab_level is the lowest possible (there are some inconsistencies with siege machines)
                # To handle them properly, replacing all lab_level lower than first_lab_level with first_lab_level
                laboratory_levels = [x if x > first_lab_level else first_lab_level
                                     for x in troop_meta.get("LaboratoryLevel")]

        cls.lab_level = try_enum(UnitStat, laboratory_levels)
        cls.housing_space = _get_maybe_first(troop_meta, "HousingSpace", default=0)
        cls.speed = try_enum(UnitStat, troop_meta.get("Speed"))
        cls.level = cls.dps and UnitStat(range(1, len(cls.dps) + 1))

        # all 3
        cls.upgrade_cost = try_enum(UnitStat, troop_meta.get("UpgradeCost"))
        cls.upgrade_resource = Resource(value=troop_meta["UpgradeResource"][0])
        cls.upgrade_time = try_enum(UnitStat, [TimeDelta(hours=hours) for hours in troop_meta.get("UpgradeTimeH", [])])
        cls._is_home_village = False if troop_meta.get("VillageType") else True
        cls.village = "home" if cls._is_home_village else "builderBase"

        # spells and troops
        cls.training_cost = try_enum(UnitStat, troop_meta.get("TrainingCost"))
        cls.training_time = try_enum(UnitStat, troop_meta.get("TrainingTime"))

        # only heroes
        cls.ability_time = try_enum(UnitStat, troop_meta.get("AbilityTime"))
        cls.ability_troop_count = try_enum(UnitStat, troop_meta.get("AbilitySummonTroopCount"))
        cls.required_th_level = try_enum(UnitStat, troop_meta.get("RequiredTownHallLevel"))
        cls.regeneration_time = try_enum(UnitStat, [TimeDelta(minutes=value) for value in troop_meta.get("RegenerationTimeMinutes", [])])

        cls.is_loaded = True
        return cls

    @property
    def is_max(self) -> bool:
        """:class:`bool`: Returns a boolean that indicates whether the troop is the max level"""
        return self.max_level == self.level

    @property
    def is_builder_base(self) -> bool:
        """:class:`bool`: Returns a boolean that indicates whether the troop belongs to the builder base."""
        return self.village == "builderBase"

    @property
    def is_home_base(self) -> bool:
        """:class:`bool`: Returns a boolean that indicates whether the troop belongs to the home base."""
        return self.village == "home"

    def _to_dict(self) -> Dict[str, Any]:
        return {
            "name": self.name,
            "level": self.level,
            "maxLevel": self.max_level,
            "village": self.village,
            "is_active": self.is_active,
        }

    def _load_from_parent(self, parent: Type["DataContainer"]):
        for k, v in parent.__dict__.items():
            if "__" not in k:
                setattr(self.__class__, k, v)


class DataContainerHolder:
    items = NotImplemented
    item_lookup: CaseInsensitiveDict = CaseInsensitiveDict()

    FILE_PATH = NotImplemented
    data_object = NotImplemented

    def __init__(self):
        self.loaded = False

    def _load_json(self, object_ids, english_aliases, lab_to_townhall):
        with open(self.FILE_PATH) as fp:
            data = ujson.load(fp)

        for supercell_name, meta in data.items():
            # Not interested if it doesn't have a TID, since it likely isn't a real troop.
            if not meta.get("TID"):
                continue

            # Some duplication with tutorial goblins and barbs which we don't care about
            if "Tutorial" in supercell_name:
                continue

            # SC game files have "DisableProduction" true for all pet objects, which we want
            if "DisableProduction" in meta and "pets" not in str(self.FILE_PATH):
                continue

            # Little bit of a hacky way to create a "copy" of a new Troop object that hasn't been initiated yet.
            new_item = type(self.data_object.__name__, self.data_object.__bases__, dict(self.data_object.__dict__))
            new_item._load_json_meta(
                meta,
                id=object_ids.get(supercell_name, 0),
                name=english_aliases[meta["TID"][0]][0],
                lab_to_townhall=lab_to_townhall,
            )

            self.items.append(new_item)
            self.item_lookup[new_item.name] = new_item

        self.loaded = True

    def load(
        self, data, townhall: int, default: Type[DataContainer] = None, load_game_data: bool = True
    ) -> DataContainer:
        if load_game_data is True:
            try:
                item = self.item_lookup[data["name"]]
            except KeyError:
                item = default or self.data_object
        else:
            item = default or self.data_object

        return item(data=data, townhall=townhall)

    def get(self, name: str) -> Optional[Type[DataContainer]]:
        try:
            return self.item_lookup[name]
        except KeyError:
            return None<|MERGE_RESOLUTION|>--- conflicted
+++ resolved
@@ -152,13 +152,8 @@
 class DataContainerMetaClass(type):
     def __repr__(cls):
         attrs = [
-<<<<<<< HEAD
-            ("name", cls.name if "name" in cls.__dict__ else "Unknown"),
-            ("id", cls.id if "id" in cls.__dict__ else "Unknown"),
-=======
             ("name", cls.name if 'name' in cls.__dict__ else "not initialized"),
             ("id", cls.id if 'id' in cls.__dict__ else "not initialized"),
->>>>>>> 9d8cde7a
         ]
         return "<%s %s>" % (cls.__name__, " ".join("%s=%r" % t for t in attrs),)
 
